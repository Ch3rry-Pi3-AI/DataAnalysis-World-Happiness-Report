"""
Silver → Gold transformation for the World Happiness project.

This module contains helper functions and a SilverToGold class that:
- normalises and aligns multi-year, 2021-only, and geolocation datasets,
- applies alias mappings to harmonise semantics,
- merges with geolocation coordinates,
- and writes engineered CSVs into the 🥇 gold layer.

The goal is to provide a reproducible, teaching-friendly pipeline:
silver/cleaned → gold/engineered.
"""

# ----------------------------------------------------------------------
# Imports
# ----------------------------------------------------------------------

from dataclasses import dataclass
from pathlib import Path
from typing import Dict, Iterable, Tuple
import re
import pandas as pd

# ----------------------------------------------------------------------
# Normalisation helpers
# ----------------------------------------------------------------------

def _snake_normalise(name: str) -> str:
    """
    Convert a string to normalised snake_case.

    Parameters
    ----------
    name : str
        Original column name.

    Returns
    -------
    str
        Normalised snake_case string (lowercased, non-alphanumerics as underscores).
    """

    # Lower-case and trim the input, then replace any run of non-word chars with a single underscore.
    s = re.sub(r"[^\w]+", "_", name.strip().lower())            # e.g. " GDP / Capita " -> "gdp_capita"

    # Collapse multiple underscores and remove any leading/trailing underscores.
    s = re.sub(r"_+", "_", s).strip("_")                        # e.g. "__gdp__per__capita__" -> "gdp_per_capita"

    # Return the normalised snake_case string.
    return s

def _build_normalised_map(columns: Iterable[str]) -> Dict[str, str]:
    """
    Build a mapping from normalised names to original column names.

    Parameters
    ----------
    columns : Iterable[str]
        Iterable of original column names.

    Returns
    -------
    dict[str, str]
        Mapping of normalised_name → first-occurring original name.
    """
    
    # Start with an empty mapping (normalised_name -> first-seen original column).
    mapping: Dict[str, str] = {}

    # Walk through the provided column names in order.
    for c in columns:

        # Compute the normalised key for this column.
        key = _snake_normalise(c)

        # Only keep the first occurrence for each normalised key (stable mapping).
        if key not in mapping:
            mapping[key] = c  

    # Return the mapping for downstream lookups.
    return mapping

# ----------------------------------------------------------------------
# Aliases (normalised_names -> canonical [2021-style] names)
# ----------------------------------------------------------------------

# Map *normalised* source names to canonical 2021-style column names.
ALIASES: Dict[str, str] = {
    "life_ladder": "ladder_score",
    "log_gdp_per_capita": "logged_gdp_per_capita",
    "healthy_life_expectancy_at_birth": "healthy_life_expectancy",
}

def _apply_aliases(df: pd.DataFrame, aliases: Dict[str, str]) -> pd.DataFrame:
    """
    Use normalised-name aliases to rename columns to canonical targets.
    """
    # Build a lookup from normalised_name -> original_name for the current DataFrame.
    norm_to_orig = _build_normalised_map(df.columns)

    # Prepare a rename dict mapping original_name -> canonical_target.
    rename_dict: Dict[str, str] = {}

    # For each normalised key in the DataFrame ...
    for norm_name, orig_name in norm_to_orig.items():

        # ... if we have an alias and the original differs from the canonical ...
        if norm_name in aliases and aliases[norm_name] != orig_name:

            # ... schedule a rename.
            rename_dict[orig_name] = aliases[norm_name]  # e.g. "life_ladder" -> "ladder_score"

    # Apply renames if any; otherwise return the DataFrame untouched.
    return df.rename(columns=rename_dict) if rename_dict else df
    

def _intersect_and_align(a: pd.DataFrame, b: pd.DataFrame) -> Tuple[pd.DataFrame, pd.DataFrame]:
    """
    Intersect columns between `a` and `b` using normalised names.
    Returns aligned copies with identical column order/names.
    """
    # Build normalised_name -> original_name maps for both DataFrames.
    a_map = _build_normalised_map(a.columns)
    b_map = _build_normalised_map(b.columns)

    # Compute the set of shared normalised keys (i.e., common columns ignoring minor name differences).
    shared_keys = sorted(set(a_map).intersection(b_map))

    if not shared_keys:

        # No overlap after normalisation — bail out with a clear error.
        raise ValueError("No shared columns found between the two DataFrames after normalisation")

    # Pretty-name helper
    def _pretty(orig: str) -> str:
        snake = _snake_normalise(orig)

        # If the original is already snake_case, keep it; otherwise show the snake_case.
        return orig if orig == snake else snake

    # Create the output column names in a stable order.
    out_cols = [_pretty(a_map[k]) for k in shared_keys]

    # Select and copy the shared columns from each DataFrame in the same order.
    a_aligned = a.loc[:, [a_map[k] for k in shared_keys]].copy()
    b_aligned = b.loc[:, [b_map[k] for k in shared_keys]].copy()

    # Rename both to the common set of names so downstream concatenation/merges are trivial.
    a_aligned.columns = out_cols
    b_aligned.columns = out_cols

    # Return the aligned DataFrames (same columns, same order, same names).
    return a_aligned, b_aligned

# ----------------------------------------------------------------------
# Core class
# ----------------------------------------------------------------------

@dataclass
class SilverToGold:
    silver_folder: str = "data/silver"
    gold_folder: str = "data/gold"
    engineered_name: str = "world_happiness_gold.csv"

    def run(
            self,
            multi_df: pd.DataFrame,
            y2021_df: pd.DataFrame,
            geo_df: pd.DataFrame,
            *,
            restrict_multi_to_2021_countries: bool = True,
            verbose: bool = False,
            save_output = True
    ) -> pd.DataFrame:

        # ------------------------------------------------------------------
        # Step 1: Locate key columns robustly by normalised name
        # ------------------------------------------------------------------

        def _find_col(df: pd.DataFrame, target_norm: str) -> str:
            # Build a mapping from normalised_name -> original_name for columns in df.
            norm_map = _build_normalised_map(df.columns)

            # Scan for the target normalised name and return the original column name when found.
            for n, orig in norm_map.items():
                if n == target_norm:
                    return orig

            # If nothing matched, raise a clear error with a helpful hint.
            raise KeyError(
                f"Expected a column matching '{target_norm}' (e.g., '{target_norm}' or a close variant)."
            )

        multi_country = _find_col(multi_df, "country_name")
        multi_year    = _find_col(multi_df, "year")
        y21_country   = _find_col(y2021_df, "country_name")
        y21_year      = _find_col(y2021_df, "year")
        geo_country   = _find_col(geo_df, "country_name")
        y21_region    = _find_col(y2021_df, "regional_indicator")

        # ------------------------------------------------------------------
        # Step 2: Restrict multi-year to 2021 countries (optional)
        # ------------------------------------------------------------------

        multi_work = multi_df.copy()
        y2021_work = y2021_df.copy()

        # Build the set of valid country labels from the 2021 dataset.
        if restrict_multi_to_2021_countries:
            
            # Cast to str on both sides to avoid type-mismatch issues before the membership test.
            valid = set(y2021_work[y21_country].astype(str))

            # Keep a count so we can report how many rows were removed by the filter.
            before = len(multi_work)

            # Filter multi_work down to only those rows whose country is present in 2021.
            multi_work = multi_work[multi_work[multi_country].astype(str).isin(valid)].copy()

            # Number of rows dropped by the restriction.
            removed = before - len(multi_work)

            if verbose:
                print(f"Filtered multi-year to 2021 countries: {removed} rows removed\n")

        # ------------------------------------------------------------------
        # Step 3: Inject `regional_indicator` into multi-year from 2021 mapping
        # ------------------------------------------------------------------

        # Build a country -> regional_indicator lookup from the 2021 dataset.
        country_region = (
            y2021_work[[y21_country, y21_region]]
            .drop_duplicates()  # ensure one row per country/region pairing
            .rename(columns={y21_country: multi_country, y21_region: "regional_indicator"})
        )

        # If multi_work has 'regional_indicator' column AND the country column name != 'country_name'...
        if "regional_indicator" in multi_work.columns and multi_country != "country_name":
            
            # ... drop the existing region column to avoid duplicate/conflicting columns at merge time.
            multi_work = multi_work.drop(columns="regional_indicator")

        # Left-join the region info onto the multi-year data so every country gets its 2021 region label.
        multi_work = multi_work.merge(
            country_region, on=multi_country, how="left"
        )

        # ------------------------------------------------------------------
        # Step 4: apply alias renames to harmonise semantics
        # ------------------------------------------------------------------

        multi_work = _apply_aliases(multi_work, ALIASES)
        y2021_work = _apply_aliases(y2021_work, ALIASES)

        # ------------------------------------------------------------------
        # Step 5: intersect & align columns (robust to slight name differences)
        # ------------------------------------------------------------------

        multi_aligned, y2021_aligned = _intersect_and_align(multi_work, y2021_work)

        if verbose:
            print(f"Using {multi_aligned.shape[1]} shared columns for append.")
            print(f"Shared columns: {list(multi_aligned.columns)}")

        # ------------------------------------------------------------------
        # Step 6: append with precedence to 2021 rows on (country_name, year)
        # ------------------------------------------------------------------
        
<<<<<<< HEAD
        # Append the two aligned DataFrames.
        union = pd.concat([multi_aligned, y2021_aligned], ignore_index=True) 

        # Build a set of (country_name, year) keys that correspond to the 2021 dataset.
        y2021_keys = set(zip(
            # Cast country to str on both sides to avoid type mismatches during comparison.
=======
        # Combine the aligned multi-year and 2021 DataFrames into a single table.
        union = pd.concat([multi_aligned, y2021_aligned], ignore_index=True)

        # Build the set of (country_name, year) keys that originate from the 2021 dataset.
        y2021_keys = set(zip(
            # Cast country to str on both sides to avoid type mismatches in tuple comparisons.
>>>>>>> 842da1e6
            y2021_aligned["country_name"].astype(str),
            y2021_aligned["year"],
        ))

<<<<<<< HEAD
        # Flag rows that came from the 2021 dataset using the (country, year) key.
        union["_is_2021_row"] = list(zip(union["country_name"].astype(str), union["year"]))     # key per row
        union["_is_2021_row"] = union["_is_2021_row"].isin(y2021_keys).astype(int)              # 1 = from 2021, 0 = otherwise
=======
        # Create (country_name, year) key and flag for whether that key exists in the 2021 set.
        union["_is_2021_row"] = list(zip(union["country_name"].astype(str), union["year"]))
        union["_is_2021_row"] = union["_is_2021_row"].isin(y2021_keys).astype(int)
>>>>>>> 842da1e6

        # Sort so non-2021 rows (0) come first and 2021 rows (1) come last.
        appended = (
<<<<<<< HEAD
            # Sort so that non-2021 rows appear before 2021 rows within each (country, year) ...
            union.sort_values(["country_name", "year", "_is_2021_row"])  # 0 before 1
                 
                 # ... then keep the *last* one—this gives precedence to the 2021 record...
                 .drop_duplicates(["country_name", "year"], keep="last")  
                 .drop(columns=["_is_2021_row"])

                 # ... resulting in a clean, contiguous index  
                 .reset_index(drop=True)  
=======
            union.sort_values(["country_name", "year", "_is_2021_row"])   # 0 before 1
                 .drop_duplicates(["country_name", "year"], keep="last")  # keep the 2021 row if present
                 .drop(columns=["_is_2021_row"])                          # remove helper flag
                 .reset_index(drop=True)                                  # tidy index
>>>>>>> 842da1e6
        )

        if verbose:
            print(f"Appended DataFrame shape: {appended.shape}\n")

        # ------------------------------------------------------------------
        # Step 7: harmonise geo country names to match happiness names
        # ------------------------------------------------------------------

        # Map geo country labels -> happiness labels 
        geo_to_happy = {
            "Congo [Republic]": "Congo (Brazzaville)",
            "Congo [DRC]": "Congo (Brazzaville)",  
            "Hong Kong": "Hong Kong S.A.R. of China",
            "Côte d'Ivoire": "Ivory Coast",
            "Myanmar [Burma]": "Myanmar",
            "Cyprus": "North Cyprus",
            "Macedonia [FYROM]": "North Macedonia",
            "Taiwan": "Taiwan Province of China",
        }

        # Work on a copy; rename the geo country column to 'country_name' for a clean merge key
        geo_harmonised = geo_df.rename(columns={geo_country: "country_name"}).copy()

        # Apply the mapping
        if "country_name" in geo_harmonised.columns:
            geo_harmonised["country_name"] = (
                geo_harmonised["country_name"].replace(geo_to_happy)
            )

        if verbose:
            n_changed = sum(
                1
                for v in geo_df[geo_country].astype(str).unique()
                if v in geo_to_happy
            )
            print(f"Harmonised geo names using {n_changed} explicit mappings.\n")

        # ------------------------------------------------------------------
        # Step 8: merge with geolocation on country_name
        # ------------------------------------------------------------------

<<<<<<< HEAD
        # Standardise the geo country column name so it matches the merge key.
        geo_renamed = geo_df.rename(columns={geo_country: "country_name"}) 
=======
        # Standardise the geo country column name to match the merge key used in `appended`
        geo_renamed = geo_df.rename(columns={geo_country: "country_name"})
>>>>>>> 842da1e6

        # Left-join geolocation onto the happiness data.
        merged = appended.merge(
            geo_renamed,
            on="country_name",
            how="left",
            suffixes=("", "_geo"),
        )


        if verbose:
            missing_geo = merged["latitude"].isna().sum() if "latitude" in merged.columns else len(merged)
            print(f"After geo merge: {merged.shape[0]} rows x {merged.shape[1]} cols "
                  f"(rows missing coords: {missing_geo}).\n")

        # ------------------------------------------------------------------
        # Step 9: save to gold
        # ------------------------------------------------------------------

        # Ensure the gold output directory exists (create parents if needed).
        out_dir = Path(self.gold_folder)
<<<<<<< HEAD
        out_dir.mkdir(parents=True, exist_ok=True) 

        # Compose the full output path. 
        out_path = out_dir / self.engineered_name

        # Write the engineered dataset as CSV.
        merged.to_csv(out_path, index=False) 

=======
        out_dir.mkdir(parents=True, exist_ok=True)

        # Compose the full output path and write the engineered dataset as CSV (no row index).
        out_path = out_dir / self.engineered_name
        merged.to_csv(out_path, index=False)
        
>>>>>>> 842da1e6
        if verbose:
            print(f"Saved gold dataset: {out_path.resolve()}\n")

        return merged

# ----------------------------------------------------------------------
# Script Entry Point (quick smoke run)
# ----------------------------------------------------------------------

# ----------------------------------------------------------------------
# Script Entry Point (quick smoke run)
# ----------------------------------------------------------------------

if __name__ == "__main__":
<<<<<<< HEAD

    # Import a convenience loader that returns all three silver-layer DataFrames.
=======
    
    # Load inputs from the silver layer (helper returns 3 DataFrames).
>>>>>>> 842da1e6
    from load_silver_data import load_all_silver_data

    # Load cleaned inputs from the 🥈 silver layer (prints shapes if verbose=True).
    multi_clean, y2021_clean, geo_clean = load_all_silver_data(verbose=True)

<<<<<<< HEAD
    # Instantiate the transformer with default folders and output filename.
=======
    # Instantiate the transformer (dataclass holds folders and output filename).
>>>>>>> 842da1e6
    s2g = SilverToGold()

    # Run the end-to-end silver → gold transformation.
    gold_df = s2g.run(
        multi_df=multi_clean,
        y2021_df=y2021_clean,
        geo_df=geo_clean,
        restrict_multi_to_2021_countries=True,
        verbose=True,
        save_output=True,
<<<<<<< HEAD
    )
=======
    )

    # Show the transformer configuration (dataclass repr is concise and readable).
    print("\n— SilverToGold configuration —")
    print(s2g)

    # Quick preview of the engineered dataset.
    print("\n— Gold preview (first 10 rows) —")
    try:
        # to_string avoids truncated columns in some terminals.
        print(gold_df.head(10).to_string(index=False))
    except Exception:
        print(gold_df.head(10))
>>>>>>> 842da1e6
<|MERGE_RESOLUTION|>--- conflicted
+++ resolved
@@ -266,38 +266,30 @@
         # Step 6: append with precedence to 2021 rows on (country_name, year)
         # ------------------------------------------------------------------
         
-<<<<<<< HEAD
+        # Combine the aligned multi-year and 2021 DataFrames into a single table.
+        union = pd.concat([multi_aligned, y2021_aligned], ignore_index=True)
         # Append the two aligned DataFrames.
         union = pd.concat([multi_aligned, y2021_aligned], ignore_index=True) 
 
+        # Build the set of (country_name, year) keys that originate from the 2021 dataset.
         # Build a set of (country_name, year) keys that correspond to the 2021 dataset.
         y2021_keys = set(zip(
+            # Cast country to str on both sides to avoid type mismatches in tuple comparisons.
             # Cast country to str on both sides to avoid type mismatches during comparison.
-=======
-        # Combine the aligned multi-year and 2021 DataFrames into a single table.
-        union = pd.concat([multi_aligned, y2021_aligned], ignore_index=True)
-
-        # Build the set of (country_name, year) keys that originate from the 2021 dataset.
-        y2021_keys = set(zip(
-            # Cast country to str on both sides to avoid type mismatches in tuple comparisons.
->>>>>>> 842da1e6
             y2021_aligned["country_name"].astype(str),
             y2021_aligned["year"],
         ))
 
-<<<<<<< HEAD
+        # Create (country_name, year) key and flag for whether that key exists in the 2021 set.
+        union["_is_2021_row"] = list(zip(union["country_name"].astype(str), union["year"]))
+        union["_is_2021_row"] = union["_is_2021_row"].isin(y2021_keys).astype(int)
         # Flag rows that came from the 2021 dataset using the (country, year) key.
         union["_is_2021_row"] = list(zip(union["country_name"].astype(str), union["year"]))     # key per row
         union["_is_2021_row"] = union["_is_2021_row"].isin(y2021_keys).astype(int)              # 1 = from 2021, 0 = otherwise
-=======
-        # Create (country_name, year) key and flag for whether that key exists in the 2021 set.
-        union["_is_2021_row"] = list(zip(union["country_name"].astype(str), union["year"]))
-        union["_is_2021_row"] = union["_is_2021_row"].isin(y2021_keys).astype(int)
->>>>>>> 842da1e6
 
         # Sort so non-2021 rows (0) come first and 2021 rows (1) come last.
         appended = (
-<<<<<<< HEAD
+            
             # Sort so that non-2021 rows appear before 2021 rows within each (country, year) ...
             union.sort_values(["country_name", "year", "_is_2021_row"])  # 0 before 1
                  
@@ -307,12 +299,6 @@
 
                  # ... resulting in a clean, contiguous index  
                  .reset_index(drop=True)  
-=======
-            union.sort_values(["country_name", "year", "_is_2021_row"])   # 0 before 1
-                 .drop_duplicates(["country_name", "year"], keep="last")  # keep the 2021 row if present
-                 .drop(columns=["_is_2021_row"])                          # remove helper flag
-                 .reset_index(drop=True)                                  # tidy index
->>>>>>> 842da1e6
         )
 
         if verbose:
@@ -355,13 +341,12 @@
         # Step 8: merge with geolocation on country_name
         # ------------------------------------------------------------------
 
-<<<<<<< HEAD
+        # Standardise the geo country column name to match the merge key used in `appended`
+        geo_renamed = geo_df.rename(columns={geo_country: "country_name"})
+
+        # Left-join geolocation onto the happiness data.
         # Standardise the geo country column name so it matches the merge key.
         geo_renamed = geo_df.rename(columns={geo_country: "country_name"}) 
-=======
-        # Standardise the geo country column name to match the merge key used in `appended`
-        geo_renamed = geo_df.rename(columns={geo_country: "country_name"})
->>>>>>> 842da1e6
 
         # Left-join geolocation onto the happiness data.
         merged = appended.merge(
@@ -382,56 +367,49 @@
         # ------------------------------------------------------------------
 
         # Ensure the gold output directory exists (create parents if needed).
+        # Ensure the gold output directory exists (create parents if needed).
         out_dir = Path(self.gold_folder)
-<<<<<<< HEAD
+        out_dir.mkdir(parents=True, exist_ok=True)
+
+        # Compose the full output path and write the engineered dataset as CSV (no row index).
         out_dir.mkdir(parents=True, exist_ok=True) 
 
         # Compose the full output path. 
-        out_path = out_dir / self.engineered_name
-
-        # Write the engineered dataset as CSV.
-        merged.to_csv(out_path, index=False) 
-
-=======
-        out_dir.mkdir(parents=True, exist_ok=True)
-
-        # Compose the full output path and write the engineered dataset as CSV (no row index).
         out_path = out_dir / self.engineered_name
         merged.to_csv(out_path, index=False)
         
->>>>>>> 842da1e6
+
+        # Write the engineered dataset as CSV.
+        merged.to_csv(out_path, index=False) 
+
         if verbose:
             print(f"Saved gold dataset: {out_path.resolve()}\n")
 
         return merged
 
+
 # ----------------------------------------------------------------------
 # Script Entry Point (quick smoke run)
 # ----------------------------------------------------------------------
-
 # ----------------------------------------------------------------------
 # Script Entry Point (quick smoke run)
 # ----------------------------------------------------------------------
 
 if __name__ == "__main__":
-<<<<<<< HEAD
-
-    # Import a convenience loader that returns all three silver-layer DataFrames.
-=======
     
     # Load inputs from the silver layer (helper returns 3 DataFrames).
->>>>>>> 842da1e6
+
+    # Import a convenience loader that returns all three silver-layer DataFrames.
     from load_silver_data import load_all_silver_data
 
     # Load cleaned inputs from the 🥈 silver layer (prints shapes if verbose=True).
     multi_clean, y2021_clean, geo_clean = load_all_silver_data(verbose=True)
 
-<<<<<<< HEAD
+    # Instantiate the transformer (dataclass holds folders and output filename).
     # Instantiate the transformer with default folders and output filename.
-=======
-    # Instantiate the transformer (dataclass holds folders and output filename).
->>>>>>> 842da1e6
     s2g = SilverToGold()
+
+    # Run the end-to-end silver → gold transformation.
 
     # Run the end-to-end silver → gold transformation.
     gold_df = s2g.run(
@@ -441,9 +419,7 @@
         restrict_multi_to_2021_countries=True,
         verbose=True,
         save_output=True,
-<<<<<<< HEAD
-    )
-=======
+        save_output=True,
     )
 
     # Show the transformer configuration (dataclass repr is concise and readable).
@@ -456,5 +432,4 @@
         # to_string avoids truncated columns in some terminals.
         print(gold_df.head(10).to_string(index=False))
     except Exception:
-        print(gold_df.head(10))
->>>>>>> 842da1e6
+        print(gold_df.head(10))